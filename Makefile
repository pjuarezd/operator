PWD := $(shell pwd)
ifeq '${CI}' 'true'
VERSION ?= dev
else
VERSION ?= $(shell git describe --tags)
VERSIONV ?= $(shell git describe --tags | sed 's,v,,g')
endif
TAG ?= "minio/operator:$(VERSION)"
LDFLAGS ?= "-s -w -X main.Version=$(VERSION)"
GOPATH := $(shell go env GOPATH)
GOARCH := $(shell go env GOARCH)
GOOS := $(shell go env GOOS)

HELM_HOME=helm/operator
HELM_TEMPLATES=$(HELM_HOME)/templates

KUSTOMIZE_HOME=resources
KUSTOMIZE_CRDS=$(KUSTOMIZE_HOME)/base/crds/

PLUGIN_HOME=kubectl-minio

LOGSEARCHAPI=logsearchapi

all: build

getdeps:
	@echo "Checking dependencies"
	@mkdir -p ${GOPATH}/bin
	@echo "Installing golangci-lint" && \
<<<<<<< HEAD
		go install github.com/golangci/golangci-lint/cmd/golangci-lint@latest && \
=======
		go install github.com/golangci/golangci-lint/cmd/golangci-lint@v1.51.2 && \
>>>>>>> f6c9c8ba
		echo "Installing govulncheck" && \
		go install golang.org/x/vuln/cmd/govulncheck@latest

verify: getdeps govet lint

binary:
	@CGO_ENABLED=0 GOOS=linux go build -trimpath --ldflags $(LDFLAGS) -o minio-operator ./cmd/operator

operator: assets verify binary

docker: operator logsearchapi
	@docker build --no-cache -t $(TAG) .

build: regen-crd verify plugin logsearchapi operator docker

install: all

lint: getdeps
	@echo "Running $@ check"
	@GO111MODULE=on ${GOPATH}/bin/golangci-lint run --timeout=5m --config ./.golangci.yml

govet:
	@go vet ./...

gotest:
	@go test -race ./...

vulncheck:
	@${GOPATH}/bin/govulncheck ./...

clean:
	@echo "Cleaning up all the generated files"
	@find . -name '*.test' | xargs rm -fv
	@find . -name '*~' | xargs rm -fv
	@find . -name '*.zip' | xargs rm -fv
	@rm -rf dist/

regen-crd:
	@go install sigs.k8s.io/controller-tools/cmd/controller-gen@v0.11.1
	@${GOPATH}/bin/controller-gen crd:maxDescLen=0,generateEmbeddedObjectMeta=true paths="./..." output:crd:artifacts:config=$(KUSTOMIZE_CRDS)
	@sed 's#namespace: minio-operator#namespace: {{ .Release.Namespace }}#g' resources/base/crds/minio.min.io_tenants.yaml > $(HELM_TEMPLATES)/minio.min.io_tenants.yaml
	@sed 's#namespace: minio-operator#namespace: {{ .Release.Namespace }}#g' resources/base/crds/sts.min.io_policybindings.yaml > $(HELM_TEMPLATES)/sts.min.io_policybindings.yaml

regen-crd-docs:
	@which crd-ref-docs 1>/dev/null || (echo "Installing crd-ref-docs" && GO111MODULE=on go install -v github.com/elastic/crd-ref-docs@latest)
	@${GOPATH}/bin/crd-ref-docs --source-path=./pkg/apis/minio.min.io/v2  --config=docs/templates/config.yaml --renderer=asciidoctor --output-path=docs/tenat_crd.adoc --templates-dir=docs/templates/asciidoctor/
	@${GOPATH}/bin/crd-ref-docs --source-path=./pkg/apis/sts.min.io/v1beta1  --config=docs/templates/config.yaml --renderer=asciidoctor --output-path=docs/policybinding_crd.adoc --templates-dir=docs/templates/asciidoctor/

plugin: regen-crd
	@echo "Building 'kubectl-minio' binary"
	@(cd $(PLUGIN_HOME); \
		go vet ./... && \
		go test -race ./... && \
		GO111MODULE=on ${GOPATH}/bin/golangci-lint cache clean && \
		GO111MODULE=on ${GOPATH}/bin/golangci-lint run --timeout=5m --config ../.golangci.yml)

.PHONY: logsearchapi
logsearchapi: getdeps
	@echo "Building 'logsearchapi' binary"
	@(cd $(LOGSEARCHAPI); \
		go vet ./... && \
		go test -race ./... && \
		GO111MODULE=on ${GOPATH}/bin/golangci-lint cache clean && \
		GO111MODULE=on ${GOPATH}/bin/golangci-lint run --timeout=5m --config ../.golangci.yml && \
		CGO_ENABLED=0 GOOS=linux go build --ldflags "-s -w" -trimpath -o ../logsearchapi-bin )

generate-code:
	@./k8s/update-codegen.sh

generate-openshift-manifests:
	@./olm.sh

release: generate-openshift-manifests
	@./release.sh


apply-gofmt:
	@echo "Applying gofmt to all generated an existing files"
	@GO111MODULE=on gofmt -w .

clean-swagger:
	@echo "cleaning"
	@rm -rf models
	@rm -rf api/operations

swagger-operator:
	@echo "Generating swagger server code from yaml"
	@swagger generate server -A operator --main-package=operator --server-package=api --exclude-main -P models.Principal -f ./swagger.yml -r NOTICE


swagger-gen: clean-swagger swagger-operator apply-gofmt
	@echo "Done Generating swagger server code from yaml"

assets:
	@(if [ -f "${NVM_DIR}/nvm.sh" ]; then \. "${NVM_DIR}/nvm.sh" && nvm install && nvm use && npm install -g yarn ; fi &&\
	  cd web-app; yarn install --prefer-offline; make build-static; yarn prettier --write . --loglevel warn; cd ..)

test-unit-test-operator:
	@echo "execute unit test and get coverage for api"
	@(cd api && mkdir coverage && GO111MODULE=on go test -test.v -coverprofile=coverage/coverage-unit-test-operatorapi.out)

test-operator-integration:
	@(echo "Start cd operator-integration && go test:")
	@(pwd)
	@(cd operator-integration && go test -coverpkg=../api -c -tags testrunmain . && mkdir -p coverage && ./operator-integration.test -test.v -test.run "^Test*" -test.coverprofile=coverage/operator-api.out)

test-operator:
	@(env bash $(PWD)/web-app/tests/scripts/operator.sh)<|MERGE_RESOLUTION|>--- conflicted
+++ resolved
@@ -27,11 +27,7 @@
 	@echo "Checking dependencies"
 	@mkdir -p ${GOPATH}/bin
 	@echo "Installing golangci-lint" && \
-<<<<<<< HEAD
-		go install github.com/golangci/golangci-lint/cmd/golangci-lint@latest && \
-=======
 		go install github.com/golangci/golangci-lint/cmd/golangci-lint@v1.51.2 && \
->>>>>>> f6c9c8ba
 		echo "Installing govulncheck" && \
 		go install golang.org/x/vuln/cmd/govulncheck@latest
 
