--- conflicted
+++ resolved
@@ -49,14 +49,6 @@
 	golang.org/x/text v0.7.0 // indirect
 	golang.org/x/time v0.3.0
 	gopkg.in/yaml.v2 v2.4.0
-<<<<<<< HEAD
-	k8s.io/api v0.25.4
-	k8s.io/apimachinery v0.25.4
-	k8s.io/client-go v0.25.4
-	k8s.io/code-generator v0.27.0-alpha.2
-	k8s.io/klog/v2 v2.80.1
-	k8s.io/kubectl v0.25.4
-=======
 	k8s.io/api v0.26.1
 	k8s.io/apimachinery v0.26.1
 	k8s.io/client-go v0.26.1
@@ -64,7 +56,6 @@
 	k8s.io/klog/v2 v2.80.1
 	k8s.io/kubectl v0.25.4
 	k8s.io/utils v0.0.0-20230220204549-a5ecb0141aa5
->>>>>>> f6c9c8ba
 	sigs.k8s.io/structured-merge-diff/v4 v4.2.3
 )
 
@@ -97,17 +88,10 @@
 	github.com/gdamore/tcell/v2 v2.5.4 // indirect
 	github.com/go-logr/logr v1.2.3 // indirect
 	github.com/go-ole/go-ole v1.2.6 // indirect
-<<<<<<< HEAD
-	github.com/go-openapi/jsonpointer v0.19.6 // indirect
-	github.com/go-openapi/jsonreference v0.20.1 // indirect
-	github.com/go-openapi/swag v0.22.3 // indirect
-	github.com/goccy/go-json v0.9.11 // indirect
-=======
 	github.com/go-openapi/analysis v0.21.4 // indirect
 	github.com/go-openapi/jsonpointer v0.19.6 // indirect
 	github.com/go-openapi/jsonreference v0.20.1 // indirect
 	github.com/goccy/go-json v0.10.0 // indirect
->>>>>>> f6c9c8ba
 	github.com/gogo/protobuf v1.3.2 // indirect
 	github.com/golang/groupcache v0.0.0-20210331224755-41bb18bfe9da // indirect
 	github.com/golang/protobuf v1.5.2 // indirect
@@ -171,21 +155,11 @@
 	github.com/prometheus/common v0.39.0 // indirect
 	github.com/prometheus/procfs v0.9.0 // indirect
 	github.com/prometheus/prom2json v1.3.2 // indirect
-<<<<<<< HEAD
-	github.com/rivo/tview v0.0.0-20220916081518-2e69b7385a37 // indirect
-	github.com/rivo/uniseg v0.4.2 // indirect
-	github.com/rjeczalik/notify v0.9.2 // indirect
-	github.com/rogpeppe/go-internal v1.9.0 // indirect
-	github.com/rs/xid v1.4.0 // indirect
-	github.com/secure-io/sio-go v0.3.1 // indirect
-	github.com/shirou/gopsutil/v3 v3.22.9 // indirect
-=======
 	github.com/rivo/tview v0.0.0-20230130130022-4a1b7a76c01c // indirect
 	github.com/rivo/uniseg v0.4.4 // indirect
 	github.com/rjeczalik/notify v0.9.3 // indirect
 	github.com/rogpeppe/go-internal v1.9.0 // indirect
 	github.com/shirou/gopsutil/v3 v3.23.1 // indirect
->>>>>>> f6c9c8ba
 	github.com/sirupsen/logrus v1.9.0 // indirect
 	github.com/spf13/afero v1.6.0 // indirect
 	github.com/spf13/cast v1.4.1 // indirect
@@ -208,18 +182,9 @@
 	go.uber.org/multierr v1.9.0 // indirect
 	go.uber.org/zap v1.24.0 // indirect
 	golang.org/x/mod v0.7.0 // indirect
-<<<<<<< HEAD
-	golang.org/x/net v0.7.0 // indirect
-	golang.org/x/oauth2 v0.2.0 // indirect
 	golang.org/x/sync v0.1.0 // indirect
 	golang.org/x/sys v0.5.0 // indirect
 	golang.org/x/term v0.5.0 // indirect
-	golang.org/x/text v0.7.0 // indirect
-=======
-	golang.org/x/sync v0.1.0 // indirect
-	golang.org/x/sys v0.5.0 // indirect
-	golang.org/x/term v0.5.0 // indirect
->>>>>>> f6c9c8ba
 	golang.org/x/tools v0.4.0 // indirect
 	google.golang.org/appengine v1.6.7 // indirect
 	google.golang.org/genproto v0.0.0-20230216225411-c8e22ba71e44 // indirect
@@ -232,10 +197,6 @@
 	k8s.io/apiextensions-apiserver v0.25.4 // indirect
 	k8s.io/gengo v0.0.0-20220902162205-c0856e24416d // indirect
 	k8s.io/kube-openapi v0.0.0-20230123231816-1cb3ae25d79a // indirect
-<<<<<<< HEAD
-	k8s.io/utils v0.0.0-20221128185143-99ec85e7a448 // indirect
-=======
->>>>>>> f6c9c8ba
 	sigs.k8s.io/controller-runtime v0.13.1 // indirect
 	sigs.k8s.io/json v0.0.0-20220713155537-f223a00ba0e2 // indirect
 	sigs.k8s.io/yaml v1.3.0 // indirect
