#!/usr/bin/env bash

set -o errexit
set -o nounset
set -o pipefail

SCRIPT_ROOT=$(dirname "${BASH_SOURCE[0]}")/..
ROOT_PKG=github.com/minio/operator

# Grab code-generator version from go.sum
CODEGEN_VERSION=$(grep 'k8s.io/code-generator' go.mod | awk '{print $2}' | sed 's/\/go.mod//g' | head -1)
GOPATH=$(go env GOPATH)
CODEGEN_PKG="${GOPATH}/pkg/mod/k8s.io/code-generator@${CODEGEN_VERSION}"

if [[ ! -d ${CODEGEN_PKG} ]]; then
    echo "${CODEGEN_PKG} is missing. Running 'go mod download'."
    go mod download
fi

echo ">> Using ${CODEGEN_PKG}"

# code-generator does work with go.mod but makes assumptions about
# the project living in `$GOPATH/src`. To work around this and support
# any location; create a temporary directory, use this as an output
# base, and copy everything back once generated.
TEMP_DIR=$(mktemp -d)
cleanup() {
    echo ">> Removing ${TEMP_DIR}"
    rm -rf ${TEMP_DIR}
}
trap "cleanup" EXIT SIGINT

echo ">> Temporary output directory ${TEMP_DIR}"

# Ensure we can execute.
chmod +x ${CODEGEN_PKG}/generate-groups.sh

# generate the code with:
# --output-base    because this script should also be able to run inside the vendor dir of
#                  k8s.io/kubernetes. The output-base is needed for the generators to output into the vendor dir
#                  instead of the $GOPATH directly. For normal projects this can be dropped.
cd ${SCRIPT_ROOT}
${CODEGEN_PKG}/generate-groups.sh "all" \
              $ROOT_PKG/pkg/client $ROOT_PKG/pkg/apis \
<<<<<<< HEAD
              "minio.min.io:v1 minio.min.io:v2 sts.min.io:v1beta1" \
=======
              "minio.min.io:v2" \
>>>>>>> e1da24b7
              --output-base "${TEMP_DIR}" \
              --go-header-file "k8s/boilerplate.go.txt"

# Copy everything back.
cp -a "${TEMP_DIR}/${ROOT_PKG}/." "${SCRIPT_ROOT}/"<|MERGE_RESOLUTION|>--- conflicted
+++ resolved
@@ -42,11 +42,7 @@
 cd ${SCRIPT_ROOT}
 ${CODEGEN_PKG}/generate-groups.sh "all" \
               $ROOT_PKG/pkg/client $ROOT_PKG/pkg/apis \
-<<<<<<< HEAD
-              "minio.min.io:v1 minio.min.io:v2 sts.min.io:v1beta1" \
-=======
-              "minio.min.io:v2" \
->>>>>>> e1da24b7
+              "minio.min.io:v2 sts.min.io:v1beta1" \
               --output-base "${TEMP_DIR}" \
               --go-header-file "k8s/boilerplate.go.txt"
 
