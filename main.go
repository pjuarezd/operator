--- conflicted
+++ resolved
@@ -119,73 +119,6 @@
 		klog.Infof("Watching only namespaces: %s", strings.Join(namespaces.ToSlice(), ","))
 	}
 
-<<<<<<< HEAD
-	ctx := context.Background()
-
-	// Default kubernetes CA certificate
-	caContent := miniov2.GetPodCAFromFile()
-
-	// If ca.crt exists in operator-tls secret load that too, ie: if the cert was issued by cert-manager=
-	operatorTLSCert, err := kubeClient.CoreV1().Secrets(miniov2.GetNSFromFile()).Get(context.Background(), cluster.OperatorTLSSecretName, metav1.GetOptions{})
-	if err == nil && operatorTLSCert != nil {
-		if val, ok := operatorTLSCert.Data["public.crt"]; ok {
-			caContent = append(caContent, val...)
-		}
-		if val, ok := operatorTLSCert.Data["tls.crt"]; ok {
-			caContent = append(caContent, val...)
-		}
-		if val, ok := operatorTLSCert.Data["ca.crt"]; ok {
-			caContent = append(caContent, val...)
-		}
-	}
-
-	// custom ca certificate to be used by operator
-	operatorCATLSCert, err := kubeClient.CoreV1().Secrets(miniov2.GetNSFromFile()).Get(ctx, cluster.OperatorCATLSSecretName, metav1.GetOptions{})
-	if err == nil && operatorCATLSCert != nil {
-		if val, ok := operatorCATLSCert.Data["public.crt"]; ok {
-			caContent = append(caContent, val...)
-		}
-		if val, ok := operatorCATLSCert.Data["tls.crt"]; ok {
-			caContent = append(caContent, val...)
-		}
-		if val, ok := operatorCATLSCert.Data["ca.crt"]; ok {
-			caContent = append(caContent, val...)
-		}
-	}
-
-	// certificate for Operator STS, we need tenants to also trust the Operator STS
-	stsCert, err := kubeClient.CoreV1().Secrets(miniov2.GetNSFromFile()).Get(ctx, cluster.STSTLSSecretName, metav1.GetOptions{})
-	if err == nil && stsCert != nil {
-		if cert, ok := stsCert.Data["public.crt"]; ok {
-			caContent = append(caContent, cert...)
-		}
-		if val, ok := operatorTLSCert.Data["tls.crt"]; ok {
-			caContent = append(caContent, val...)
-		}
-		if val, ok := operatorTLSCert.Data["ca.crt"]; ok {
-			caContent = append(caContent, val...)
-		}
-	}
-
-	if len(caContent) > 0 {
-		crd, err := extClient.ApiextensionsV1().CustomResourceDefinitions().Get(context.Background(), "tenants.minio.min.io", metav1.GetOptions{})
-		if err != nil {
-			klog.Errorf("Error getting CRD for adding caBundle: %v", err.Error())
-		} else {
-			crd.Spec.Conversion.Webhook.ClientConfig.CABundle = caContent
-			crd.Spec.Conversion.Webhook.ClientConfig.Service.Namespace = miniov2.GetNSFromFile()
-			_, err := extClient.ApiextensionsV1().CustomResourceDefinitions().Update(context.Background(), crd, metav1.UpdateOptions{})
-			if err != nil {
-				klog.Errorf("Error updating CRD with caBundle: %v", err.Error())
-			}
-			klog.Info("caBundle on CRD updated")
-		}
-	} else {
-		klog.Info("WARNING: Could not read ca.crt from the pod")
-	}
-
-=======
->>>>>>> e1da24b7
 	kubeInformerFactory := kubeinformers.NewSharedInformerFactory(kubeClient, time.Second*30)
 	minioInformerFactory := informers.NewSharedInformerFactory(controllerClient, time.Second*30)
 	podName := os.Getenv(HostnameEnv)
