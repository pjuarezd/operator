--- conflicted
+++ resolved
@@ -213,13 +213,10 @@
 		}
 	}
 
-<<<<<<< HEAD
-=======
 	dialer := &net.Dialer{
 		Timeout:   15 * time.Second,
 		KeepAlive: 15 * time.Second,
 	}
->>>>>>> f6c9c8ba
 	c.transport = &http.Transport{
 		Proxy:                 http.ProxyFromEnvironment,
 		DialContext:           dialer.DialContext,
